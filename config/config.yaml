# =============================================================================
# ChronoCore Race Software (CCRS)
# -----------------------------------------------------------------------------
# CONFIGURATION FILE  –  config/config.yaml  (single source of truth)
# =============================================================================
#
# This file defines the *runtime configuration* for the ChronoCore backend and
# attached subsystems. It consolidates user-editable settings that control how
# the system runs on a given install.
#
# Safe to edit: comments and unknown keys are ignored by the app.
# YAML is indentation-sensitive; use two spaces per level.
#
# Sections in this file:
#   app:        Platform defaults + Engine behavior (persistence, scoring, etc.)
#   client:     Local Operator display / UX preferences (for the UI only)
#   scanner:    How tags are read from I-Lap (serial/UDP) or mock
#   publisher:  Where parsed tags are delivered (HTTP → this backend)
#   log:        Logging level for the scanner process
#   track:      Site-specific physical bindings (decoder/port → location_id)
#   sounds:     Global sound files and volumes
#
# Separation of concerns:
#   - Event identity (name/date/location/branding) can live in app.engine.event
#   - Race mode definitions (limits, labels, min lap) live in config/race_modes.yaml
#
# IMPORTANT:
#   There must be exactly ONE top-level 'app:' mapping in this file.
#   YAML overwrites on duplicate keys; repeating 'app:' would silently nuke
#   earlier sections (which previously caused 'app.engine' to disappear).
# =============================================================================

app:

  # ---------------------------------------------------------------------------
  # App identity & environment
  # These values are informational (used by logs/UI) and safe to change.
  # ---------------------------------------------------------------------------
  name: "ChronoCore Race Software"
  version: "0.9.0-dev"
  environment: "development"       # development | staging | production

  # ---------------------------------------------------------------------------
  # Client → Engine Host Resolution (DEFAULT POLICY)
  # The Operator/Spectator UIs use this policy to determine which engine host
  # to talk to. Devices may be allowed to override locally.
  #
  # Precedence (deterministic):
  #   1) If prefer_same_origin == true AND page is served by the engine (http/s),
  #      use same-origin (no host string).
  #   2) If allow_client_override == true AND a device override exists
  #      (e.g., localStorage "cc.engine_host"), use that.
  #   3) Otherwise use this policy:
  #        - mode: fixed      → fixed_host
  #        - mode: localhost  → "127.0.0.1:8000"
  #        - mode: auto       → same-origin if available; else fixed_host if set;
  #                             else "127.0.0.1:8000"
  #
  # Recommended:
  #   - Development: mode: localhost
  #   - Field kiosks/desktop: mode: fixed (and set fixed_host)
  #   - Mixed: mode: auto with prefer_same_origin: true
  # ---------------------------------------------------------------------------
  client:
    engine:
      mode: localhost              # one of: auto | localhost | fixed
      fixed_host: "127.0.0.1:8000" # used when mode: fixed (or auto fallback)
      prefer_same_origin: false
      allow_client_override: true

  # ---------------------------------------------------------------------------
  # Engine defaults (runtime behavior)
  # NOTE: RaceEngine *requires* app.engine.persistence.sqlite_path to exist.
  # ---------------------------------------------------------------------------
  engine:

    # Optional: event descriptor (shown in /race/state and UI headers)
    event:
      name: "Maker Faire Orlando"  # customize per event or leave generic
      date: "2025-11-08"           # YYYY-MM-DD
      location: "Orlando, FL"

    # Minimum lap sanity filter if a mode does not define min_lap_s explicitly.
    default_min_lap_s: 10

    # Behavior for unknown tags (i.e., a pass arrives with no mapped entrant).
    # If allow is true, the engine can auto-create a temp entrant so practice
    # and scrutineering are painless.
    unknown_tags:
      allow: true
      auto_create_name: "Unknown"

    # -------------------------------------------------------------------------
    # Persistence / journaling. If enabled, the engine writes to SQLite so that
    # restarts do not lose history. Disable for ephemeral dev sessions.
    # REQUIRED by RaceEngine at startup: 'persistence.sqlite_path' must exist.
    # -------------------------------------------------------------------------
    persistence:
      enabled: true
      sqlite_path: "backend/db/laps.sqlite"  # server /readyz uses this path
      journal_passes: true                   # append raw pass events
      snapshot_on_checkered: true            # write a snapshot when race ends
      recreate_on_boot: false                # dev-only: clears DB on restart
      batch_ms: 200
      batch_max: 50
      fsync: true
      checkpoint_s: 15

    # Optional scoring extensions (future-friendly; safe to ignore if unused).
    scoring:
      break_ties_by_best_lap: true
      include_pit_time_in_total: true

    # -------------------------------------------------------------------------
    # Diagnostics & Live Stream defaults (used by diagnostics pages & SSE).
    # -------------------------------------------------------------------------
    diagnostics:
      # Master switch for diagnostics endpoints (stream + snapshot + meta).
      enabled: true

      # In-memory rolling buffer for late-join UI snapshots.
      buffer_size: 500   # rows, per-process; small and cheap

      # Transport for the live feed. SSE is perfect; WS later if you want bi-dir.
      stream:
        transport: "sse"   # "sse" | "ws"

      # UI beep behavior defaults (browser still requires a user gesture to unmute).
      beep:
        # Beep rate is globally throttled by 'ingest.debounce_ms' (see below).
        # This local cap prevents a 'microwave choir' during chatter bursts.
        max_per_sec: 5

    # -------------------------------------------------------------------------
    # Global ingest defaults
    # Single source of truth for de-bounce across the whole system.
    # Diagnostics will read this to throttle beeps; RaceEngine uses it to de-dupe.
    # -------------------------------------------------------------------------
    ingest:
      debounce_ms: 250

      # Future-proof: per-location overrides (rare; only if a loop is chattier).
      # Keys are stable 'location_id's (see app.track.locations below).
      per_location_debounce_ms: { }

  # ---------------------------------------------------------------------------
  # Hardware integrations (decoders & pit receivers)
  # ---------------------------------------------------------------------------
  hardware:

    # Decoder configuration. The active decoder may be chosen elsewhere (e.g.
    # CLI flag or environment), but defaults live here.
    decoders:
      # Preferred (I-Lap) serial reader defaults:
      ilap_serial:
        port: "COM3"        # e.g., "/dev/ttyUSB0" on Linux
        baudrate: 9600
        init_7digit: true   # send '7-digit init' on connect
        min_lap_s: 10       # local filter (extra safety on the reader thread)

      # Placeholder for an alternate decoder type:
      ambrc_serial:
        port: "COM4"
        baudrate: 19200
        min_lap_s: 10

    # Pit in/out receivers mapping (optional). If provided, the engine can infer
    # pit entries/exits from device_id in /engine/pass.
    pits:
      enabled: false
      receivers:
        # device_id: role (one of: pit_in | pit_out)
        # "rx-01": pit_in
        # "rx-02": pit_out

  # ---------------------------------------------------------------------------
  # Track topology defaults (labels only; site bindings live in top-level 'track')
  # ---------------------------------------------------------------------------
  track:
    locations:
      # Stable keys for logic (left) → human labels (right).
      SF:       "Start/Finish"
      PIT_IN:   "Pit In"
      PIT_OUT:  "Pit Out"
      X1:       "Crossing X"   # spare slot to rename on site

  # ---------------------------------------------------------------------------
  # Flags & missed-lap defaults (ops-facing safety rails)
  # ---------------------------------------------------------------------------
  race:
    flags:
      # Which flag states disable auto inference / predictive helpers.
      inference_blocklist: ["YELLOW", "RED", "SC"]
      post_green_grace_ms: 3000

    missed_lap:
      enabled: false           # start conservative; ops can enable on Setup
      apply_mode: "propose"    # "propose" | "auto"
      window_laps: 5           # rolling window for avg/stddev
      sigma_k: 2.0             # threshold strictness (higher = fewer fills)
      min_gap_ms: 8000         # absolute hard floor between any two laps
      max_consecutive_inferred: 1
      mark_inferred: true      # tag inferred laps in exports/results

  # ---------------------------------------------------------------------------
  # UI defaults (non event-specific)
  # ---------------------------------------------------------------------------
  ui:
    theme: "default-dark"
    show_sim_pill: true

    # Caution copy used consistently across pages
    net_status_text:
      ok: "OK"
      connecting: "Connecting…"
  disconnected: "Disconnected - retrying…"

# -----------------------------------------------------------------------------
# Client/UI preferences for the local Operator station (device-level hints).
# These are *preferences*, not hard rules; safe to leave as defaults.
# -----------------------------------------------------------------------------
client:
  # Which Operator page to open by default (must exist in your UI routes).
  default_page: "entrants"

  # Theme preferences read by your UI (if you wire them through).
  theme:
    mode: "dark"                 # dark | light
    accent: "#00b4ff"            # ChronoCore blue
    secondary: "#22c55e"         # PRS green

  # Optional: where the Operator UI expects the backend to live.
  # Helpful for multi-node setups; the UI can read this to build API URLs.
  backend_base_url: "http://127.0.0.1:8000"

# -----------------------------------------------------------------------------
# Scanner: pluggable tag readers (mock / I-Lap serial / I-Lap UDP).
# This is read by the ilap_logger process.
# -----------------------------------------------------------------------------
scanner:
  # Select exactly one:
  #   "mock"        → emits fake tags periodically (perfect for UI testing)
  #   "ilap.serial" → reads from an I-Lap base via USB/serial (text protocol)
  #   "ilap.udp"    → listens for UDP datagrams in the same text format
  source: "ilap.serial"   # flip to "mock" for UI-only testing

  # Serial settings (used only when source == "ilap.serial")
  serial:
    # Windows: "COM3", "COM7" ... (check Device Manager)
    # Linux: "/dev/ttyUSB0" or "/dev/ttyACM0"
    port: "COM3"           # set to your actual COM port
    baud: 9600

  # UDP listener (used only when source == "ilap.udp")
  udp:
    host: "0.0.0.0"        # bind on all interfaces
    port: 5000             # match your I-Lap base’s UDP target port

  # After parsing, only digits are kept. Enforce minimum tag length here.
  min_tag_len: 7           # I-Lap default is 7 digits

  # Duplicate suppression window (seconds). Same tag within this window is dropped.
  duplicate_window_sec: 3

  # Optional rate cap in tags/second. 0 = unlimited.
  # Helps protect UI/back end during bursts or noisy hardware.
  rate_limit_per_sec: 20

# -----------------------------------------------------------------------------
# Publisher: where the scanner sends validated tags.
# "http" is typical when scanner runs as a separate process or on a node.
# "inprocess" is for when the scanner is embedded inside server.py.
# -----------------------------------------------------------------------------
publisher:
  mode: "http"         # "http" | "inprocess"

  http:
    # Base URL of the CCRS backend exposing /ilap/inject.
    base_url: "http://127.0.0.1:8000"
    # Per-request timeout in milliseconds (retry/backoff happens on failure).
    timeout_ms: 500

# -----------------------------------------------------------------------------
# Logging for the scanner process (does not change server logging).
# -----------------------------------------------------------------------------
log:
  # info → calm operational logs
  # debug → raw lines + detailed events/latencies
  level: info

# -----------------------------------------------------------------------------
# TRACK BINDINGS - physical inputs (computer+decoder+port) → logical location_id
# These seed the 'sources' table at boot (idempotent upserts).
# -----------------------------------------------------------------------------
track:
  bindings:
<<<<<<< HEAD
    - computer_id: "race_control"
=======
    - computer_id: "control-pc"
>>>>>>> 8f28fcc9
      decoder_id:  "ilap-210"
      port:        "COM3"
      location_id: "SF"

    - computer_id: "t640-pit-a"
      decoder_id:  "ilap-311"
      port:        "udp://0.0.0.0:5002"
      location_id: "PIT_IN"

    - computer_id: "t640-pit-b"
      decoder_id:  "ilap-311"
      port:        "udp://0.0.0.0:5003"
      location_id: "PIT_OUT"

    - computer_id: "t640-x"
      decoder_id:  "ilap-099"
      port:        "/dev/ttyUSB0"
      location_id: "X1"

# -----------------------------------------------------------------------------
# Global sound settings (Option A: fixed filenames; override by dropping
# files with the same names into ./config/sounds/ on disk).
# The app serves /config/sounds/<file> first, falling back to /assets/sounds/<file>.
#
# Filenames are NOT mode-specific. Keep these names stable so users can
# replace them 1:1 without touching YAML or code.
# Supported formats: .wav (recommended for precise timing), .mp3 (ok).
# Stereo or mono both work.
# -----------------------------------------------------------------------------
sounds:
  volume:
    master: 1.0   # 0.0–1.0, global multiplier
    horns: 1.0    # 0.0–1.0, applied to horn-like cues
    beeps: 1.0    # 0.0–1.0, applied to beeps/pips
  files:
    lap_indication: lap_beep.wav      # short pip when a lap reads (if enabled)
    countdown:      countdown_beep.wav# optional "beep on last N seconds"
    start:          start_horn.wav    # race start
    end:            end_horn.wav      # race end (if enabled)
    white_flag:     white_flag.wav    # white flag cue (auto/time/off per mode)
    checkered:      checkered_flag.wav# checkered cue at finish (if enabled)
    rank_change:    rank_change.wav   # rank-change blip (if enabled later)
    best_lap:       best_lap.wav      # best-lap arpeggio (if enabled)<|MERGE_RESOLUTION|>--- conflicted
+++ resolved
@@ -294,12 +294,9 @@
 # -----------------------------------------------------------------------------
 track:
   bindings:
-<<<<<<< HEAD
     - computer_id: "race_control"
-=======
-    - computer_id: "control-pc"
->>>>>>> 8f28fcc9
       decoder_id:  "ilap-210"
+      port:        "COM3"
       port:        "COM3"
       location_id: "SF"
 
